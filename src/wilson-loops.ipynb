{
 "cells": [
  {
   "cell_type": "code",
   "execution_count": 1,
   "metadata": {},
   "outputs": [],
   "source": [
    "import numpy as np\n",
    "from lqfn.gauge_qft.lattice_qcd import *"
   ]
  },
  {
   "cell_type": "code",
   "execution_count": 2,
   "metadata": {},
   "outputs": [],
   "source": [
    "d = 4\n",
    "N = 8\n",
    "eps = 0.24\n",
    "beta = 5.5\n",
    "u0= 0.797\n",
    "beta_improved = 1.719 \n",
    "N_cor = 50"
   ]
  },
  {
   "cell_type": "code",
   "execution_count": 3,
   "metadata": {},
   "outputs": [],
   "source": [
    "random_matrices = generate_update_matrices_set(100, eps)\n",
    "links = create_lattice_links(N, d)"
   ]
  },
  {
   "cell_type": "code",
   "execution_count": 4,
   "metadata": {},
   "outputs": [
    {
     "name": "stderr",
     "output_type": "stream",
     "text": [
<<<<<<< HEAD
      "c:\\Users\\damia\\Projects\\path-integral-monte-carlo\\src\\lqfn\\gauge_qft\\lattice_qcd.py:323: NumbaPerformanceWarning: \u001b[1m\u001b[1m\u001b[1m\u001b[1m\u001b[1m\u001b[1m\u001b[1m'@' is faster on contiguous arrays, called on (Array(complex128, 2, 'C', False, aligned=True), Array(complex128, 2, 'A', False, aligned=True))\u001b[0m\u001b[0m\u001b[0m\u001b[0m\u001b[0m\u001b[0m\u001b[0m\n",
      "  wilson_samples = generate_wilson_samples(links, loops, N_cf, N_cor, hits, thermalization_its, bin_size, beta, random_matrices, u0, improved, rotate_time)\n"
=======
      "c:\\Users\\feder\\OneDrive\\Desktop\\Finelli\\repository\\lattice-qcd-for-novices\\src\\lqfn\\gauge_qft\\lattice_qcd.py:297: NumbaPerformanceWarning: \u001b[1m\u001b[1m\u001b[1m\u001b[1m\u001b[1m\u001b[1m\u001b[1m'@' is faster on contiguous arrays, called on (Array(complex128, 2, 'C', False, aligned=True), Array(complex128, 2, 'A', False, aligned=True))\u001b[0m\u001b[0m\u001b[0m\u001b[0m\u001b[0m\u001b[0m\u001b[0m\n",
      "  wilson_samples = generate_wilson_samples(links, x, steps, N_cf, N_cor, hits, thermalization_its, bin_size, beta, random_matrices, u0, improved)\n"
>>>>>>> 54e6fe75
     ]
    },
    {
     "name": "stdout",
     "output_type": "stream",
     "text": [
<<<<<<< HEAD
      "0/2 thermalization iteration\n",
      "1/2 thermalization iteration\n",
      "0/10\n",
      "0.5038049974629454\n",
      "0.2664925399137999\n",
      "1/10\n",
      "0.5025649701778799\n",
      "0.26697382664640174\n",
      "2/10\n",
      "0.499261155112731\n",
      "0.26291615652935413\n",
      "3/10\n",
      "0.4983911116123408\n",
      "0.2619711384153803\n",
      "4/10\n",
      "0.4915156387396837\n",
      "0.25449069989744394\n",
      "5/10\n",
      "0.4969858223462455\n",
      "0.26063212601716945\n",
      "6/10\n",
      "0.49530323639156976\n",
      "0.258763237138599\n",
      "7/10\n",
      "0.48990268325474456\n",
      "0.24922787033317703\n",
      "8/10\n",
      "0.4957617932891607\n",
      "0.2565628275570351\n",
      "9/10\n",
      "0.4932752567652044\n",
      "0.2560063148955384\n",
      "[[0.49688373 0.25920426]\n",
      " [0.49694653 0.2604042 ]\n",
      " [0.49760564 0.26050042]\n",
      " [0.49776504 0.26076472]\n",
      " [0.49813154 0.26128732]\n",
      " [0.49709358 0.25964621]\n",
      " [0.49643335 0.25929731]\n",
      " [0.4971208  0.26013522]\n",
      " [0.49628905 0.25905383]\n",
      " [0.49477811 0.25722734]]\n"
=======
      "0/5\n",
      "1/5\n",
      "2/5\n",
      "3/5\n",
      "4/5\n",
      "0.25491303504854507 0.16355194457678363\n"
>>>>>>> 54e6fe75
     ]
    }
   ],
   "source": [
<<<<<<< HEAD
    "loops = np.array([[+1,+2,-1,-2,0,0], [+1,+1,+2,-1,-1,-2]], dtype=np.int32)\n",
    "result = compute_path_integral_average(links, loops, N_cf=10, N_cor=N_cor, hits=hits, thermalization_its=2, N_copies=10, bin_size=1, beta=beta, random_matrices=random_matrices, u0=u0, improved=False)\n",
    "print(result)"
=======
    "x = np.array([0,0,0,0], dtype=np.int32)\n",
    "steps = np.array([+1,+2,-1,-2], dtype=np.int32)\n",
    "value, error = compute_path_integral_average(links, x, steps, 20, 10, 10, 3, 1, 1, beta, random_matrices,u0,improved= False)\n",
    "print(value, error)"
>>>>>>> 54e6fe75
   ]
  },
  {
   "cell_type": "code",
   "execution_count": 5,
   "metadata": {},
   "outputs": [
    {
<<<<<<< HEAD
     "name": "stdout",
     "output_type": "stream",
     "text": [
      "[0.49690474 0.25975208]\n",
      "[0.00089133 0.00109062]\n"
=======
     "ename": "TypeError",
     "evalue": "not enough arguments: expected 13, got 12",
     "output_type": "error",
     "traceback": [
      "\u001b[1;31m---------------------------------------------------------------------------\u001b[0m",
      "\u001b[1;31mTypeError\u001b[0m                                 Traceback (most recent call last)",
      "Cell \u001b[1;32mIn[5], line 3\u001b[0m\n\u001b[0;32m      1\u001b[0m x \u001b[38;5;241m=\u001b[39m np\u001b[38;5;241m.\u001b[39marray([\u001b[38;5;241m0\u001b[39m,\u001b[38;5;241m0\u001b[39m,\u001b[38;5;241m0\u001b[39m,\u001b[38;5;241m0\u001b[39m], dtype\u001b[38;5;241m=\u001b[39mnp\u001b[38;5;241m.\u001b[39mint32)\n\u001b[0;32m      2\u001b[0m steps \u001b[38;5;241m=\u001b[39m np\u001b[38;5;241m.\u001b[39marray([\u001b[38;5;241m+\u001b[39m\u001b[38;5;241m1\u001b[39m,\u001b[38;5;241m+\u001b[39m\u001b[38;5;241m1\u001b[39m,\u001b[38;5;241m+\u001b[39m\u001b[38;5;241m2\u001b[39m,\u001b[38;5;241m-\u001b[39m\u001b[38;5;241m1\u001b[39m,\u001b[38;5;241m-\u001b[39m\u001b[38;5;241m1\u001b[39m,\u001b[38;5;241m-\u001b[39m\u001b[38;5;241m2\u001b[39m], dtype\u001b[38;5;241m=\u001b[39mnp\u001b[38;5;241m.\u001b[39mint32)\n\u001b[1;32m----> 3\u001b[0m value, error \u001b[38;5;241m=\u001b[39m compute_path_integral_average(links, x, steps, \u001b[38;5;241m20\u001b[39m, \u001b[38;5;241m50\u001b[39m, \u001b[38;5;241m10\u001b[39m, \u001b[38;5;241m5\u001b[39m, \u001b[38;5;241m10\u001b[39m, \u001b[38;5;241m1\u001b[39m, beta, random_matrices, improved\u001b[38;5;241m=\u001b[39m \u001b[38;5;28;01mFalse\u001b[39;00m)\n",
      "\u001b[1;31mTypeError\u001b[0m: not enough arguments: expected 13, got 12"
>>>>>>> 54e6fe75
     ]
    }
   ],
   "source": [
    "x = np.array([0,0,0,0], dtype=np.int32)\n",
    "steps = np.array([+1,+1,+2,-1,-1,-2], dtype=np.int32)\n",
    "value, error = compute_path_integral_average(links, x, steps, 20, 50, 10, 5, 10, 1, beta, random_matrices,u0, improved= False)"
   ]
  },
  {
   "cell_type": "code",
   "execution_count": 6,
   "metadata": {},
   "outputs": [
    {
     "ename": "NameError",
     "evalue": "name 'value' is not defined",
     "output_type": "error",
     "traceback": [
      "\u001b[1;31m---------------------------------------------------------------------------\u001b[0m",
      "\u001b[1;31mNameError\u001b[0m                                 Traceback (most recent call last)",
      "Cell \u001b[1;32mIn[6], line 1\u001b[0m\n\u001b[1;32m----> 1\u001b[0m value\n",
      "\u001b[1;31mNameError\u001b[0m: name 'value' is not defined"
     ]
    }
   ],
   "source": [
    "value"
   ]
  },
  {
   "cell_type": "code",
   "execution_count": 7,
   "metadata": {},
   "outputs": [
    {
     "ename": "NameError",
     "evalue": "name 'error' is not defined",
     "output_type": "error",
     "traceback": [
      "\u001b[1;31m---------------------------------------------------------------------------\u001b[0m",
      "\u001b[1;31mNameError\u001b[0m                                 Traceback (most recent call last)",
      "Cell \u001b[1;32mIn[7], line 1\u001b[0m\n\u001b[1;32m----> 1\u001b[0m error\n",
      "\u001b[1;31mNameError\u001b[0m: name 'error' is not defined"
     ]
    }
   ],
   "source": [
    "error"
   ]
  },
  {
   "cell_type": "code",
   "execution_count": 12,
   "metadata": {},
   "outputs": [
    {
     "name": "stderr",
     "output_type": "stream",
     "text": [
      "c:\\Users\\feder\\OneDrive\\Desktop\\Finelli\\repository\\lattice-qcd-for-novices\\src\\lqfn\\gauge_qft\\lattice_qcd.py:297: NumbaPerformanceWarning: \u001b[1m\u001b[1m\u001b[1m\u001b[1m\u001b[1m\u001b[1m\u001b[1m'@' is faster on contiguous arrays, called on (Array(complex128, 2, 'C', False, aligned=True), Array(complex128, 2, 'A', False, aligned=True))\u001b[0m\u001b[0m\u001b[0m\u001b[0m\u001b[0m\u001b[0m\u001b[0m\n",
      "  wilson_samples = generate_wilson_samples(links, x, steps, N_cf, N_cor, hits, thermalization_its, bin_size, beta, random_matrices, u0, improved)\n"
     ]
    },
    {
     "name": "stdout",
     "output_type": "stream",
     "text": [
      "0/5\n",
      "1/5\n",
      "2/5\n",
      "3/5\n",
      "4/5\n"
     ]
    }
   ],
   "source": [
    "x = np.array([0,0,0,0], dtype=np.int32)\n",
    "steps = np.array([+1,+2,-1,-2], dtype=np.int32)\n",
    "value, error = compute_path_integral_average(links, x, steps,5, 10, 10, 3, 2, 1, beta_improved, random_matrices,u0,improved= True)"
   ]
  },
  {
   "cell_type": "code",
   "execution_count": 13,
   "metadata": {},
   "outputs": [
    {
<<<<<<< HEAD
     "name": "stdout",
     "output_type": "stream",
     "text": [
      "0/2 thermalization iteration\n",
      "1/2 thermalization iteration\n",
      "0/10\n",
      "0.5402779400593637\n",
      "0.2829074727775945\n",
      "1/10\n",
      "0.5429946555485329\n",
      "0.2881991814562738\n",
      "2/10\n",
      "0.5405065628106147\n",
      "0.2812554472517536\n",
      "3/10\n"
     ]
    }
   ],
   "source": [
    "x = np.array([0,0,0,0], dtype=np.int32)\n",
    "loops = np.array([[+1,+2,-1,-2,0,0],[+1,+1,+2,-1,-1,-2]], dtype=np.int32)\n",
    "result = compute_path_integral_average(links, loops, N_cf=10, N_cor=N_cor, hits=hits, thermalization_its=2, N_copies=10, bin_size=1, beta=beta_improved, random_matrices=random_matrices, u0=u0, improved=True)\n",
    "print(result)"
=======
     "data": {
      "text/plain": [
       "0.5421942444826054"
      ]
     },
     "execution_count": 13,
     "metadata": {},
     "output_type": "execute_result"
    }
   ],
   "source": [
    "value"
>>>>>>> 54e6fe75
   ]
  },
  {
   "cell_type": "code",
   "execution_count": 14,
   "metadata": {},
   "outputs": [
    {
<<<<<<< HEAD
     "name": "stdout",
     "output_type": "stream",
     "text": [
      "[0.53998933 0.28236919]\n",
      "[0.00061055 0.00056716]\n"
     ]
=======
     "data": {
      "text/plain": [
       "0.04599043899861129"
      ]
     },
     "execution_count": 14,
     "metadata": {},
     "output_type": "execute_result"
>>>>>>> 54e6fe75
    }
   ],
   "source": [
    "error"
   ]
  },
  {
   "cell_type": "code",
   "execution_count": null,
   "metadata": {},
   "outputs": [],
   "source": [
    "x = np.array([0,0,0,0], dtype=np.int32)\n",
    "steps = np.array([+1,+1,+2,-1,-1,-2], dtype=np.int32)\n",
    "value, error = compute_path_integral_average(links, x, steps, 5, 10, 10, 3, 1, 1, beta, random_matrices,u0, improved= True)"
   ]
  },
  {
   "cell_type": "code",
   "execution_count": null,
   "metadata": {},
   "outputs": [],
   "source": [
    "value"
   ]
  },
  {
   "cell_type": "code",
   "execution_count": null,
   "metadata": {},
   "outputs": [],
   "source": [
    "error"
   ]
  },
  {
   "cell_type": "markdown",
   "metadata": {},
   "source": [
    "---\n",
    "---"
   ]
  }
 ],
 "metadata": {
  "kernelspec": {
   "display_name": "lqfn",
   "language": "python",
   "name": "python3"
  },
  "language_info": {
   "codemirror_mode": {
    "name": "ipython",
    "version": 3
   },
   "file_extension": ".py",
   "mimetype": "text/x-python",
   "name": "python",
   "nbconvert_exporter": "python",
   "pygments_lexer": "ipython3",
   "version": "3.11.9"
  }
 },
 "nbformat": 4,
 "nbformat_minor": 2
}<|MERGE_RESOLUTION|>--- conflicted
+++ resolved
@@ -44,20 +44,47 @@
      "name": "stderr",
      "output_type": "stream",
      "text": [
-<<<<<<< HEAD
+      "c:\\Users\\feder\\OneDrive\\Desktop\\Finelli\\repository\\lattice-qcd-for-novices\\src\\lqfn\\gauge_qft\\lattice_qcd.py:297: NumbaPerformanceWarning: \u001b[1m\u001b[1m\u001b[1m\u001b[1m\u001b[1m\u001b[1m\u001b[1m'@' is faster on contiguous arrays, called on (Array(complex128, 2, 'C', False, aligned=True), Array(complex128, 2, 'A', False, aligned=True))\u001b[0m\u001b[0m\u001b[0m\u001b[0m\u001b[0m\u001b[0m\u001b[0m\n",
+      "  wilson_samples = generate_wilson_samples(links, x, steps, N_cf, N_cor, hits, thermalization_its, bin_size, beta, random_matrices, u0, improved)\n"
+     ]
+    },
+    {
+     "name": "stdout",
+     "output_type": "stream",
+     "text": [
+      "0/5\n",
+      "1/5\n",
+      "2/5\n",
+      "3/5\n",
+      "4/5\n",
+      "0.25491303504854507 0.16355194457678363\n"
+     ]
+    }
+   ],
+   "source": [
+    "x = np.array([0,0,0,0], dtype=np.int32)\n",
+    "steps = np.array([+1,+2,-1,-2], dtype=np.int32)\n",
+    "value, error = compute_path_integral_average(links, x, steps, 20, 10, 10, 3, 1, 1, beta, random_matrices,u0,improved= False)\n",
+    "print(value, error)"
+   ]
+  },
+  {
+   "cell_type": "code",
+   "execution_count": 5,
+   "metadata": {},
+   "outputs": [
+    {
+     "name": "stderr",
+     "output_type": "stream",
+     "text": [
       "c:\\Users\\damia\\Projects\\path-integral-monte-carlo\\src\\lqfn\\gauge_qft\\lattice_qcd.py:323: NumbaPerformanceWarning: \u001b[1m\u001b[1m\u001b[1m\u001b[1m\u001b[1m\u001b[1m\u001b[1m'@' is faster on contiguous arrays, called on (Array(complex128, 2, 'C', False, aligned=True), Array(complex128, 2, 'A', False, aligned=True))\u001b[0m\u001b[0m\u001b[0m\u001b[0m\u001b[0m\u001b[0m\u001b[0m\n",
       "  wilson_samples = generate_wilson_samples(links, loops, N_cf, N_cor, hits, thermalization_its, bin_size, beta, random_matrices, u0, improved, rotate_time)\n"
-=======
-      "c:\\Users\\feder\\OneDrive\\Desktop\\Finelli\\repository\\lattice-qcd-for-novices\\src\\lqfn\\gauge_qft\\lattice_qcd.py:297: NumbaPerformanceWarning: \u001b[1m\u001b[1m\u001b[1m\u001b[1m\u001b[1m\u001b[1m\u001b[1m'@' is faster on contiguous arrays, called on (Array(complex128, 2, 'C', False, aligned=True), Array(complex128, 2, 'A', False, aligned=True))\u001b[0m\u001b[0m\u001b[0m\u001b[0m\u001b[0m\u001b[0m\u001b[0m\n",
-      "  wilson_samples = generate_wilson_samples(links, x, steps, N_cf, N_cor, hits, thermalization_its, bin_size, beta, random_matrices, u0, improved)\n"
->>>>>>> 54e6fe75
      ]
     },
     {
      "name": "stdout",
      "output_type": "stream",
      "text": [
-<<<<<<< HEAD
       "0/2 thermalization iteration\n",
       "1/2 thermalization iteration\n",
       "0/10\n",
@@ -100,75 +127,26 @@
       " [0.4971208  0.26013522]\n",
       " [0.49628905 0.25905383]\n",
       " [0.49477811 0.25722734]]\n"
-=======
-      "0/5\n",
-      "1/5\n",
-      "2/5\n",
-      "3/5\n",
-      "4/5\n",
-      "0.25491303504854507 0.16355194457678363\n"
->>>>>>> 54e6fe75
-     ]
-    }
-   ],
-   "source": [
-<<<<<<< HEAD
+     ]
+    }
+   ],
+   "source": [
     "loops = np.array([[+1,+2,-1,-2,0,0], [+1,+1,+2,-1,-1,-2]], dtype=np.int32)\n",
     "result = compute_path_integral_average(links, loops, N_cf=10, N_cor=N_cor, hits=hits, thermalization_its=2, N_copies=10, bin_size=1, beta=beta, random_matrices=random_matrices, u0=u0, improved=False)\n",
     "print(result)"
-=======
-    "x = np.array([0,0,0,0], dtype=np.int32)\n",
-    "steps = np.array([+1,+2,-1,-2], dtype=np.int32)\n",
-    "value, error = compute_path_integral_average(links, x, steps, 20, 10, 10, 3, 1, 1, beta, random_matrices,u0,improved= False)\n",
-    "print(value, error)"
->>>>>>> 54e6fe75
-   ]
-  },
-  {
-   "cell_type": "code",
-   "execution_count": 5,
-   "metadata": {},
-   "outputs": [
-    {
-<<<<<<< HEAD
+   ]
+  },
+  {
+   "cell_type": "code",
+   "execution_count": 6,
+   "metadata": {},
+   "outputs": [
+    {
      "name": "stdout",
      "output_type": "stream",
      "text": [
       "[0.49690474 0.25975208]\n",
       "[0.00089133 0.00109062]\n"
-=======
-     "ename": "TypeError",
-     "evalue": "not enough arguments: expected 13, got 12",
-     "output_type": "error",
-     "traceback": [
-      "\u001b[1;31m---------------------------------------------------------------------------\u001b[0m",
-      "\u001b[1;31mTypeError\u001b[0m                                 Traceback (most recent call last)",
-      "Cell \u001b[1;32mIn[5], line 3\u001b[0m\n\u001b[0;32m      1\u001b[0m x \u001b[38;5;241m=\u001b[39m np\u001b[38;5;241m.\u001b[39marray([\u001b[38;5;241m0\u001b[39m,\u001b[38;5;241m0\u001b[39m,\u001b[38;5;241m0\u001b[39m,\u001b[38;5;241m0\u001b[39m], dtype\u001b[38;5;241m=\u001b[39mnp\u001b[38;5;241m.\u001b[39mint32)\n\u001b[0;32m      2\u001b[0m steps \u001b[38;5;241m=\u001b[39m np\u001b[38;5;241m.\u001b[39marray([\u001b[38;5;241m+\u001b[39m\u001b[38;5;241m1\u001b[39m,\u001b[38;5;241m+\u001b[39m\u001b[38;5;241m1\u001b[39m,\u001b[38;5;241m+\u001b[39m\u001b[38;5;241m2\u001b[39m,\u001b[38;5;241m-\u001b[39m\u001b[38;5;241m1\u001b[39m,\u001b[38;5;241m-\u001b[39m\u001b[38;5;241m1\u001b[39m,\u001b[38;5;241m-\u001b[39m\u001b[38;5;241m2\u001b[39m], dtype\u001b[38;5;241m=\u001b[39mnp\u001b[38;5;241m.\u001b[39mint32)\n\u001b[1;32m----> 3\u001b[0m value, error \u001b[38;5;241m=\u001b[39m compute_path_integral_average(links, x, steps, \u001b[38;5;241m20\u001b[39m, \u001b[38;5;241m50\u001b[39m, \u001b[38;5;241m10\u001b[39m, \u001b[38;5;241m5\u001b[39m, \u001b[38;5;241m10\u001b[39m, \u001b[38;5;241m1\u001b[39m, beta, random_matrices, improved\u001b[38;5;241m=\u001b[39m \u001b[38;5;28;01mFalse\u001b[39;00m)\n",
-      "\u001b[1;31mTypeError\u001b[0m: not enough arguments: expected 13, got 12"
->>>>>>> 54e6fe75
-     ]
-    }
-   ],
-   "source": [
-    "x = np.array([0,0,0,0], dtype=np.int32)\n",
-    "steps = np.array([+1,+1,+2,-1,-1,-2], dtype=np.int32)\n",
-    "value, error = compute_path_integral_average(links, x, steps, 20, 50, 10, 5, 10, 1, beta, random_matrices,u0, improved= False)"
-   ]
-  },
-  {
-   "cell_type": "code",
-   "execution_count": 6,
-   "metadata": {},
-   "outputs": [
-    {
-     "ename": "NameError",
-     "evalue": "name 'value' is not defined",
-     "output_type": "error",
-     "traceback": [
-      "\u001b[1;31m---------------------------------------------------------------------------\u001b[0m",
-      "\u001b[1;31mNameError\u001b[0m                                 Traceback (most recent call last)",
-      "Cell \u001b[1;32mIn[6], line 1\u001b[0m\n\u001b[1;32m----> 1\u001b[0m value\n",
-      "\u001b[1;31mNameError\u001b[0m: name 'value' is not defined"
      ]
     }
    ],
@@ -211,30 +189,6 @@
      ]
     },
     {
-     "name": "stdout",
-     "output_type": "stream",
-     "text": [
-      "0/5\n",
-      "1/5\n",
-      "2/5\n",
-      "3/5\n",
-      "4/5\n"
-     ]
-    }
-   ],
-   "source": [
-    "x = np.array([0,0,0,0], dtype=np.int32)\n",
-    "steps = np.array([+1,+2,-1,-2], dtype=np.int32)\n",
-    "value, error = compute_path_integral_average(links, x, steps,5, 10, 10, 3, 2, 1, beta_improved, random_matrices,u0,improved= True)"
-   ]
-  },
-  {
-   "cell_type": "code",
-   "execution_count": 13,
-   "metadata": {},
-   "outputs": [
-    {
-<<<<<<< HEAD
      "name": "stdout",
      "output_type": "stream",
      "text": [
@@ -258,36 +212,32 @@
     "loops = np.array([[+1,+2,-1,-2,0,0],[+1,+1,+2,-1,-1,-2]], dtype=np.int32)\n",
     "result = compute_path_integral_average(links, loops, N_cf=10, N_cor=N_cor, hits=hits, thermalization_its=2, N_copies=10, bin_size=1, beta=beta_improved, random_matrices=random_matrices, u0=u0, improved=True)\n",
     "print(result)"
-=======
-     "data": {
-      "text/plain": [
-       "0.5421942444826054"
-      ]
-     },
-     "execution_count": 13,
-     "metadata": {},
-     "output_type": "execute_result"
-    }
-   ],
-   "source": [
-    "value"
->>>>>>> 54e6fe75
-   ]
-  },
-  {
-   "cell_type": "code",
-   "execution_count": 14,
-   "metadata": {},
-   "outputs": [
-    {
-<<<<<<< HEAD
+   ]
+  },
+  {
+   "cell_type": "code",
+   "execution_count": 13,
+   "metadata": {},
+   "outputs": [
+    {
      "name": "stdout",
      "output_type": "stream",
      "text": [
       "[0.53998933 0.28236919]\n",
       "[0.00061055 0.00056716]\n"
      ]
-=======
+    }
+   ],
+   "source": [
+    "value"
+   ]
+  },
+  {
+   "cell_type": "code",
+   "execution_count": 14,
+   "metadata": {},
+   "outputs": [
+    {
      "data": {
       "text/plain": [
        "0.04599043899861129"
@@ -296,7 +246,6 @@
      "execution_count": 14,
      "metadata": {},
      "output_type": "execute_result"
->>>>>>> 54e6fe75
     }
    ],
    "source": [
