"""
This module contains functions to compute quantities in lattice QCD.
"""

import numpy as np
<<<<<<< HEAD
from numba import njit
from .combinatorics import *
=======
from numba import njit, prange


@njit
def factorial(n):
    """
    Computes the factorial of a given integer.

    Args:
        n (int): The integer for which the factorial is to be computed.

    Returns:
        int: The factorial of the given integer.
    """
    f = 1
    for i in range(1, n + 1):
        f *= i
    return f
>>>>>>> 54e6fe75


@njit
def generate_random_SU3_update_matrix(eps, taylor_order=50):
    """
    Generates a random SU(3) matrix $M$ such that
    $$M = \\exp(i \\epsilon H)$$,
    where $H$ is a random Hermitian matrix with values +1 or -1.

    Args:
        eps (float): $\\epsilon$ parameter for the update of the matrix.
        taylor_order (int, optional): order of the Taylor expansion to compute the exponential. Default is 50.

    Returns:
        numpy.ndarray[complex, 3, 3]: The generated SU(3) matrix.
    """
    assert 0 < eps < 1
    M = np.zeros((3, 3), dtype=np.complex128)
    H = np.zeros((3, 3), dtype=np.complex128)
    for i in range(3):
        for j in range(3):
            H[i, j] = complex(np.random.uniform(-1, 1), np.random.uniform(-1, 1))
    H = (H + H.conj().T) / 2
    for n in range(taylor_order):
        M = M + (1j * eps) ** n / factorial(n) * np.linalg.matrix_power(H, n)
    M = M / np.linalg.det(M) ** (1 / 3)
    return M


@njit
def generate_update_matrices_set(N, eps):
    """
    Assign an update matrix for every lattice link.

    Args:
        N (int): number of lattice sites in each direction.
        eps (float): $\\epsilon$ parameter for the update of the matrix.

    Returns:
        numpy.ndarray[complex, N * 2, 3, 3]: The generated set of update matrices.
    """
    assert 0 < eps < 1
    s = np.zeros((N * 2, 3, 3), dtype=np.complex128)
    for i in range(N):
        s[i] = generate_random_SU3_update_matrix(eps)
        s[N + i] = s[i].conj().T
    return s


@njit
def decode_index(index, N, d):
    """
    Decodes an index into a multi-index.

    Args:
        index (int): the index to be decoded.
        N (int): the number of lattice sites in each direction.
        d (int): the number of dimensions of the lattice.

    Returns:
        numpy.ndarray[int, d]: The multi-index corresponding to the given index.
    """
    result = np.zeros(d, dtype=np.int32)
    for i in range(d):
        result[i] = index % N
        index = index // N
    return result


@njit
def encode_index(x, N, d):
    """
    Encodes a multi-index into an index.

    Args:
        x(numpy.ndarray[int, d]): the multi-index to be encoded.
        N(int): the number of lattice sites in each direction.
        d(int): the number of dimensions of the lattice.

    Returns:
        int: the index corresponding to the given multi-index.
    """
    result = 0
    for i in range(d):
        result += N**i * x[i]
    return np.int32(result)


@njit
def create_lattice_links(N, d):
    """
    Creates the lattice links.

    Args:
        N(int): the number of lattice sites in each direction.
        d(int): the number of dimensions of the lattice.

    Returns:
        numpy.ndarray[complex, N^d, d, 3, 3]: the lattice links.
    """
    shape = (N**d, d, 3, 3)
    links = np.zeros(shape, dtype=np.complex128)
    for i in range(N**d):
        for mu in range(d):
            links[i][mu] = np.identity(3, dtype=np.complex128)
    return links


# Links are stored in the following way:
# - there are N^d nodes
# - to index a node, we need d indices from 0 to N-1 (e.g. [t, x, y, z])
# - after having indedxed a node, there are d "forward" directions, so we need to index the direction mu of the link we desire
# - the value after these indicizations is a SU(3) matrix, which encodes the field configuration


@njit
def get_node(links, x):
    """
    Returns the node at a given multi-index.

    Args:
        links(numpy.ndarray[complex, N^d, d, 3, 3]): The lattice links.
        x(numpy.ndarray[int, d]): The multi-index of the node.

    Returns:
        numpy.ndarray[complex, d, 3, 3]: the node at the given multi-index.
    """
    d = links.shape[1]
    N = np.int32(links.shape[0] ** (1 / d))
    # Returns a numpy array containing d matrices, one for each spacetime direction
    i = encode_index(x, N, d)
    return links[i]


@njit
def get_link(links, x, step):
    """
    Returns the U matrix of a given node along the direction given from the variable step.

    Args:
        links(numpy.ndarray[complex, N^d, d, 3, 3]): The lattice links.
        x(numpy.ndarray[int, d]): The multi-index of the node.
        step(int): The step to be taken.

    Returns:
        numpy.ndarray[complex, 3, 3]: The U matrix.
    """
    # Returns the U matrix
    # step is an integer from 1 to d
    # if the step is +, then it's forward in that direction, if it's - then it's backwards
    d = links.shape[1]
    N = np.int32(links.shape[0] ** (1 / d))
    assert step != 0
    assert np.abs(step) <= d
    mu = np.abs(step) - 1
    x = np.copy(x)
    if step > 0:
        node = get_node(links, x)
        link = node[mu]
    else:
        x[mu] -= 1
        # PBC
        if x[mu] < 0:
            x[mu] += N

        node = get_node(links, x)
        link = node[mu].conj().T
    return link


@njit
def compute_path(links, x_start, steps):
    """
    Computes the path along a given set of steps starting from a given node and link.

    Args:
        links(numpy.ndarray[complex, N^d, d, 3, 3]): The lattice links.
        x_start(numpy.ndarray[int, d]): the starting node.
        steps(numpy.ndarray[int, n]): The steps to be taken.

    Returns:
        numpy.ndarray[complex, 3, 3]: the path along the given steps.
    """
    # start_x is a lattice multi_index
    # steps is an array of steps: each step is +/- mu, where mu is a spacetime index from 1 to d
    d = links.shape[1]
    N = np.int32(links.shape[0] ** (1 / d))
    assert x_start.shape == (d,)
    Us = np.identity(3, dtype=np.complex128)
    x = np.copy(x_start)
    for step in steps:
        if step != 0:
            Us = Us @ get_link(links, x, step)
            mu = np.abs(step) - 1
            x[mu] += np.sign(step)
            # Implement periodic boundary conditions
            if x[mu] >= N:
                x[mu] -= N
            elif x[mu] < 0:
                x[mu] += N
    return Us


@njit
def compute_plaquette(links, mu, nu, x):
    """
    Computes the plaquette at a given node and direction.

    Args:
        links(numpy.ndarray[complex, N^d, d, 3, 3]): the lattice links.
        mu(int): the first direction.
        nu(int): the second direction.
        x(numpy.ndarray[int, d]): the multi-index of the node.

    Returns:
        float: the value of the plaquette.
    """
    s1 = mu + 1
    s2 = nu + 1
    steps = [s1, s2, -s1, -s2]
    path = compute_path(links, x, steps)
    return 1 / 3 * np.real(np.trace(path))


@njit
def compute_wilson_action(links, beta):
    """
    Computes the non improve Wilson action.

    Args:
        links(numpy.ndarray[complex, N^d, d, 3, 3]): the lattice links.
        beta(float): the beta parameter that enters in the calculation of the Wilson action.

    Returns:
        float: the value of the Wilson action.
    """
    d = links.shape[1]
    N = np.int32(links.shape[0] ** (1 / d))
    P = 0
    for i in range(N**d):
        x = decode_index(i, N, d)
        for mu in range(d):
            for nu in range(mu):
                P += compute_plaquette(links, mu, nu, x)
    return -beta * P


@njit
def compute_gamma(links, x, mu):
    """
    Computes the Gamma matrix at a given node and direction.

    Args:
        links(numpy.ndarray[complex, N^d, d, 3, 3]): the lattice links.
        x(numpy.ndarray[int, d]): the multi-index of the node.
        mu(int): the direction.

    Returns:
        numpy.ndarray[complex, 3, 3]: the Gamma matrix.
    """
    d = links.shape[1]
    N = np.int32(links.shape[0] ** (1 / d))
    # Computes the Gamma (113) in the paper, given a link specified as start point and direction mu
    gamma = np.zeros((3, 3), dtype=np.complex128)
    x[mu] += 1
    if x[mu] >= N:
        x[mu] -= N
    # For each direction there are two plaquettes, except for the direction of the link itself
    for nu in range(d):
        if nu != mu:
            # remaining path
            s1 = mu + 1
            s2 = nu + 1
            path_forward = compute_path(links, x, np.array([s2, -s1, -s2], dtype=np.int32))
            path_backward = compute_path(links, x, np.array([-s2, -s1, s2], dtype=np.int32))
            gamma += path_forward + path_backward
    return gamma


@njit
def compute_gamma_improved(links, x, mu, u0):
    """
    Computes the improve Gamma matrix at a given node and direction, meaning that there are both plaquettes and rectangles inside gamma.

    Args:
        links(numpy.ndarray[complex, N^d, d, 3, 3]): the lattice links.
        x(numpy.ndarray[int, d]): the multi-index of the node.
        mu(int): the direction.

    Returns:
        numpy.ndarray[complex, 3, 3]: the Gamma matrix.
    """
    d = links.shape[1]
    N = np.int32(links.shape[0] ** (1 / d))
    # Computes the Gamma (113) in the paper, given a link specified as start point and direction mu
    gamma = np.zeros((3, 3), dtype=np.complex128)
    x[mu] += 1
    if x[mu] >= N:
        x[mu] -= N
    # there are 8 rectangles for each direction
    for nu in range(d):
        if nu != mu:
            # remaining path
            s1 = mu + 1
            s2 = nu + 1
            plaquette_path_forward = compute_path(links, x, np.array([s2, -s1, -s2], dtype=np.int32))
            plaquette_path_backward = compute_path(links, x, np.array([-s2, -s1, s2], dtype=np.int32))

            rectangles_steps = np.array(
                [
                    [s1, s2, -s1, -s1, -s2],
                    [s1, -s2, -s1, -s1, s2],
                    [s2, -s1, -s1, -s2, s1],
                    [-s2, -s1, -s1, s2, s1],
                    [s2, s2, -s1, -s2, -s2],
                    [-s2, -s2, -s1, s2, s2],
                ],
                dtype=np.int32,
            )

            rectangle_paths = np.zeros((6, 3, 3), dtype=np.complex128)
            for i in range(rectangles_steps.shape[0]):
                rectangle_paths[i] = compute_path(links, x, rectangles_steps[i])
            rectangle_contributions = np.zeros((3, 3), dtype=np.complex128)
            for i in range(rectangle_paths.shape[0]):
                rectangle_contributions += rectangle_paths[i]
            plaquette_contributions = plaquette_path_forward + plaquette_path_backward
            gamma += 5 / 3 * 1 / u0**4 * plaquette_contributions - 1 / u0**6 * 1 / 12 * rectangle_contributions
    return gamma


@njit
def compute_action_contribution(links, x, mu, gamma, beta):
    """
    Computes the action contribution at a given node and direction given a Gamma matrix.

    Args:
        links(numpy.ndarray[complex, N^d, d, 3, 3]): the lattice links.
        x(numpy.ndarray[int, d]): the multi-index of the node.
        mu(int): the direction.
        gamma(numpy.ndarray[complex, 3, 3]): the Gamma matrix.
        beta(float): the beta parameter that enters in the calculation of the Wilson action.

    Returns:
        float: the value of the action contribution.
    """
    d = links.shape[1]
    N = np.int32(links.shape[0] ** (1 / d))
    assert x.shape == (d,)
    assert 0 <= mu < d
    U = get_link(links, x, mu + 1)
    return -beta / 3 * np.real(np.trace(U @ gamma))


@njit
def pick_random_matrix(random_matrices):
    """
    Picks a random matrix from a given set of matrices.

    Args:
        random_matrices(numpy.ndarray[complex, N * 2, 3, 3]): the set of random matrices.

    Returns:
        numpy.ndarray[complex, 3, 3]: the picked random matrix.
    """
    i = np.random.choice(random_matrices.shape[0])
    return random_matrices[i]


@njit
def update_link(links, x, mu, hits, beta, random_matrices, u0, improved):
    """
    Updates a link at a given node and direction. Each link is updated hits number of times.

    Args:
        links(numpy.ndarray[complex, N^d, d, 3, 3]): the lattice links.
        x(numpy.ndarray[int, d]): the multi-index of the node.
        mu(int): the direction.
        hits(int): the number of updates.
        beta(float): the beta parameter that enters in the calculation of the Wilson action.
        random_matrices(numpy.ndarray[complex, N * 2, 3, 3]): the set of random matrices.
        u0(float): the u0 parameter that enters in the calculation of the Wilson action.
        improved(bool): whether to use the improved Gamma matrix or not.
    """
    d = links.shape[1]
    N = np.int32(links.shape[0] ** (1 / d))
    U = get_node(links, x)[mu]
    i = encode_index(x, N, d)
    if improved is True:
        gamma = compute_gamma_improved(links, x, mu, u0)
    else:
        gamma = compute_gamma(links, x, mu)
    for _ in range(hits):
        old_U = np.copy(U)
        M = pick_random_matrix(random_matrices)
        links[i][mu] = M @ links[i][mu]
        dS = -beta / 3 * np.real(np.trace((links[i][mu] - old_U) @ gamma))
        if dS > 0 and np.exp(-dS) < np.random.uniform(0, 1):
            links[i][mu] = old_U


@njit
def update_lattice(links, hits, beta, random_matrices, u0, improved):
    """
    Updates the lattice links.

    Args:
        links(numpy.ndarray[complex, N^d, d, 3, 3]): the lattice links.
        hits(int): the number of updates.
        beta(float): the beta parameter that enters in the calculation of the Wilson action.
        random_matrices(numpy.ndarray[complex, N * 2, 3, 3]): the set of random matrices.
        u0(float): the u0 parameter that enters in the calculation of the Wilson action.
        improved(bool): whether to use the improved Gamma matrix or not.
    """
    d = links.shape[1]
    N = np.int32(links.shape[0] ** (1 / d))

    for i in range(N**d):
        for mu in range(d):
            update_link(links, decode_index(i, N, d), mu, hits, beta, random_matrices, u0, improved)


@njit
<<<<<<< HEAD
def generate_wilson_samples(links, loops, N_cf, N_cor, hits, thermalization_its, bin_size, beta, random_matrices, u0, improved, rotate_time=True):
=======
def generate_wilson_samples(links, steps, N_cf, N_cor, hits, thermalization_its, bin_size, beta, random_matrices, u0, improved):
    """
    Computes the metropolis algorithm to calculate Wilson loop average and its error.

    Args:
        links(numpy.ndarray[complex, N^d, d, 3, 3]): the lattice links.
        steps(numpy.ndarray[int, n, d]): the steps to be taken.
        N_cf(int): the total number of samples contributing to be saved during the process for computing the path integral average.
        N_cor(int): the number of path updates before picking each sample.
        hits(int): the number of updates.
        thermalization_its(int): the number of samples to be discarded at the beginning to let the procedure thermalize.
        bin_size(int): the number of samples to be averaged in a single bin.
        beta(float): the beta parameter that enters in the calculation of the Wilson action.
        random_matrices(numpy.ndarray[complex, N * 2, 3, 3]): the set of random matrices.
        u0(float): the u0 parameter that enters in the calculation of the Wilson action.
        improved(bool): whether to use the improved Gamma matrix or not.

    Returns:
        numpy.ndarray[float, N_bins, steps.shape[0]]: the matrix of Wilson loop samples.
    """
>>>>>>> 54e6fe75
    d = links.shape[1]
    N = np.int32(links.shape[0] ** (1 / d))
    n_loops_to_compute = loops.shape[0]

    N_bins = int(np.ceil(N_cf / bin_size))
    wilson_samples = np.zeros((N_bins, n_loops_to_compute), dtype=np.float64)
    bin_samples = np.zeros((bin_size, n_loops_to_compute), dtype=np.float64)

    for i in range(thermalization_its):  # thermalization
        print(f"{i}/{thermalization_its} thermalization iteration")
        for _ in range(N_cor):
            update_lattice(links, hits, beta, random_matrices, u0, improved)

    directions_permutations = permute(np.arange(d))
    rot_factor = factorial(d)
    if rotate_time is False:
        rot_factor = factorial(d - 1)

    for i in range(N_cf):

        print(f"{i}/{N_cf}")

        for _ in range(N_cor):  # discard N_cor values
            update_lattice(links, hits, beta, random_matrices, u0, improved)

        for j in range(n_loops_to_compute):
            # sweep through all possible loops of the current kind in the lattice
            value = 0
            loop = loops[j, :]
            for l in range(rot_factor):
                partial_value = 0
                directions = directions_permutations[l]
                # rotate the steps in the loop onto the new axes
                rotated_loop = np.zeros_like(loop)
                for m in range(loop.shape[0]):
                    rotated_loop[m] = np.sign(loop[m]) * (directions[np.abs(loop[m]) - 1] + 1)
                for k in range(N**d):
                    y = decode_index(k, N, d)
                    path = compute_path(links, y, rotated_loop)
                    partial_value += 1 / 3 * np.real(np.trace(path))
                value += partial_value / (N**d)
            value /= rot_factor
            bin_samples[i % bin_size][j] = value

        if (i + 1) % bin_size == 0 or i == N_cf - 1:
            for j in range(n_loops_to_compute):
                wilson_samples[i // bin_size][j] = bin_samples[:, j].mean()
                print(wilson_samples[i // bin_size][j])

    return wilson_samples


@njit(parallel=True)
<<<<<<< HEAD
def compute_path_integral_average(
    links, loops, N_cf, N_cor, hits, thermalization_its, N_copies, bin_size, beta, random_matrices, u0, improved, rotate_time=True
):
=======
def compute_path_integral_average(links, steps, N_cf, N_cor, hits, thermalization_its, N_copies, bin_size, beta, random_matrices, u0, improved):
    """
    Computes the metropolis algorithm to calculate Wilson loop average and its error; if N_copies is greater than one than it uses bootstrap procedure.

    Args:
        links(numpy.ndarray[complex, N^d, d, 3, 3]): the lattice links.
        steps(numpy.ndarray[int, n, d]): the steps to be taken.
        N_cf(int): the total number of samples contributing to be saved during the process for computing the path integral average.
        N_cor(int): the number of path updates before picking each sample.
        hits(int): the number of updates.
        thermalization_its(int): the number of samples to be discarded at the beginning to let the procedure thermalize.
        N_copies(int): the number of copies for the bootstrap procedure.
        bin_size(int): the number of samples to be averaged in a single bin.
        beta(float): the beta parameter that enters in the calculation of the Wilson action.
        random_matrices(numpy.ndarray[complex, N * 2, 3, 3]): the set of random matrices.
        u0(float): the u0 parameter that enters in the calculation of the Wilson action.
        improved(bool): whether to use the improved Gamma matrix or not.

    Returns:
        float: average of the Wilson loops.
        float: error of the average of the Wilson loops.
    """

>>>>>>> 54e6fe75
    d = links.shape[1]
    N = np.int32(links.shape[0] ** (1 / d))

    assert N_copies <= N_cf
    assert bin_size <= N_cf

    n_loops_to_compute = loops.shape[0]

    wilson_samples = generate_wilson_samples(
        links, loops, N_cf, N_cor, hits, thermalization_its, bin_size, beta, random_matrices, u0, improved, rotate_time
    )
    N_bins = int(np.ceil(N_cf / bin_size))  # if bin_size == 1, then N_bins == N_cf
    # bootstrap procedure
    if N_copies > 1:
        bootstrap_avgs = np.zeros((N_copies, n_loops_to_compute), dtype=np.float64)
        for i in range(N_copies):
            values = np.zeros((N_bins, n_loops_to_compute), dtype=np.float64)
            for j in range(N_bins):
                index_of_copied_value = int(np.random.uniform(0, N_bins))
                for k in range(n_loops_to_compute):
                    values[j, k] = wilson_samples[index_of_copied_value, k]
            for k in range(n_loops_to_compute):
                bootstrap_avgs[i, k] = values[:, k].mean()
        wilson_samples = bootstrap_avgs
    return wilson_samples


@njit
def get_steps_for_rectangle(width, height, mu, nu):
    """
    Returns the steps for a rectangle.

    Args:
        width(int): the width of the rectangle.
        height(int): the height of the rectangle.
        mu(int): the first direction.
        nu(int): the second direction.

    Returns:
        numpy.ndarray[int, 2 * (width + height)]: the steps for the rectangle.
    """
    assert 1 <= width
    assert 1 <= height
    assert 0 <= mu
    assert 0 <= nu
    s1 = mu + 1
    s2 = nu + 1
    length = 2 * (width + height)
    steps = np.zeros(length, dtype=np.int32)
    for i in range(width):
        steps[i] = s1
    for i in range(width, width + height):
        steps[i] = s2
    for i in range(width + height, 2 * width + height):
        steps[i] = -s1
    for i in range(2 * width + height, length):
        steps[i] = -s2
    return steps


@njit
def get_nonplanar_steps(widths):
    # e.g. if widths == [2,3,3] then we need [+1,+1,+2,+2,+2,+3,+3,+3,-1,-1,-2,-2,-2,-3,-3,-3]
    tot_steps = np.sum(widths) * 2
    steps = np.zeros(tot_steps, dtype=np.int32)
    j = 0
    for i in range(widths.shape[0]):
        s = i + 1
        for _ in range(widths[i]):
            steps[j] = s
            steps[j + tot_steps // 2] = -s
            j += 1
    return steps


# computes a^2 \Delta^2 U
@njit
def compute_gauge_covariant_derivative(links, x, mu, u0):
    """
    Computes the gauge covariant derivative at a given node and direction.

    Args:
        links(numpy.ndarray[complex, N^d, d, 3, 3]): the lattice links.
        x(numpy.ndarray[int, d]): the multi-index of the node.
        mu(int): the direction.
        u0(float): the u0 parameter that enters in the calculation of the Wilson action.

    Returns:
        numpy.ndarray[complex, 3, 3]: the gauge covariant derivative.
    """
    d = links.shape[1]
    N = np.int32(links.shape[0] ** (1 / d))
    D = np.zeros((3, 3), dtype=np.complex128)
    for rho in range(d):
        s1 = mu + 1
        s2 = rho + 1
        path1 = compute_path(links, x, np.array([s2, s1, -s2]))
        path2 = compute_path(links, x, np.array([-s2, s1, s2]))
        path3 = -2 * u0**2 * get_link(links, x, s1)
        D += path1 + path2 + path3
    return D / u0**2


@njit
<<<<<<< HEAD
def gram_schmidt_unitary_projection(U):
    # Orthogonalize the first and second row using Gram-Schmidt
    U[0] = U[0] / np.sqrt(np.sum(np.abs(U[0]) ** 2))
    U[1] = U[1] - np.dot(U[0].conj(), U[1]) * U[0]
    U[1] = U[1] / np.sqrt(np.sum(np.abs(U[1]) ** 2))

    # The third row is determined by unitarity, it must be orthogonal to the first two rows
    U[2] = np.cross(U[0].conj(), U[1].conj()).conj()
    return U


@njit
def project_to_SU3(U):
    # Make U unitary using Gram-Schmidt
    U = gram_schmidt_unitary_projection(U)

    # Ensure determinant is 1 (SU(3))
    det_U = np.linalg.det(U)
    U = U / (det_U ** (1 / 3))

    return U


@njit
def smear_matrix(old_links, new_links, x, mu, u0, eps):
    d = old_links.shape[1]
    N = np.int32(old_links.shape[0] ** (1 / d))
=======
def smear_matrix(links, x, mu, u0, eps, n):
    """
    Calcuate the smears a matrix at a given node and direction.

    Args:
        links(numpy.ndarray[complex, N^d, d, 3, 3]): the lattice links.
        x(numpy.ndarray[int, d]): the multi-index of the node.
        mu(int): the direction.
        u0(float): the u0 parameter that enters in the calculation of the Wilson action.
        eps(float): the epsilon parameter for the calculation of the smeared matrix.
        n(int): the number of updates.

    Returns:
        numpy.ndarray[complex, 3, 3]: the smeared matrix
    """
    d = links.shape[1]
    N = np.int32(links.shape[0] ** (1 / d))
>>>>>>> 54e6fe75
    i = encode_index(x, N, d)

    # Get the original link from the old links (not yet smeared)
    original_link = get_link(old_links, x, mu + 1)

    # Compute the gauge covariant derivative based on old links
    D = compute_gauge_covariant_derivative(old_links, x, mu, u0)

    # Apply the smearing update: Add the contribution to the link
    new_link = original_link + eps * D

    # Project the matrix back to SU(3) to ensure unitarity
    new_link = project_to_SU3(new_link)

    # Update the new links array
    new_links[i][mu] = new_link


@njit
def smear_links(links, mu, u0, eps, n):
    """
    Smears all the links in a given direction.

    Args:
        links(numpy.ndarray[complex, N^d, d, 3, 3]): the lattice links.
        mu(int): the direction.
        u0(float): the u0 parameter that enters in the calculation of the Wilson action.
        eps(float): the epsilon parameter for the calculation of the smeared matrix.
        n(int): the number of updates.

    Returns:
        numpy.ndarray[complex, N^d, d, 3, 3]: the smeared links.

    """
    d = links.shape[1]
    N = np.int32(links.shape[0] ** (1 / d))

    old_links = np.copy(links)
    new_links = np.copy(links)

    for _ in range(n):
        for i in range(links.shape[0]):
            x = decode_index(i, N, d)
            smear_matrix(old_links, new_links, x, mu, u0, eps)
        old_links = np.copy(new_links)
    return new_links


<<<<<<< HEAD
=======
# perchè c'è una funzione dentro una funzione??(i punti interrogativi me li ha suggeriti copilot)
@njit(parallel=True)
>>>>>>> 54e6fe75
def compute_static_quark_potential(
    N,
    d,
    N_cf,
    N_cor,
    hits,
    thermalization_its,
    N_copies,
    bin_size,
    beta,
    random_matrices,
    u0,
    improved,
    width_t,
    max_r,
    eps_smearing=0.0,
    n_smearing=0,
):
    links = create_lattice_links(N, d)

    # Smearing
    if eps_smearing != 0.0 and n_smearing != 0:
        # Smear all spatial directions
        for mu in range(1, d):
            smear_links(links, mu, u0, eps_smearing, n_smearing)

    # for each spatial separation we need two loops with t and t+a temporal separation
    width_t_a = width_t + 1

    # compute the length for the most lengthy loop
    max_length_loop = (N - 1) * d * 2

    # Prepare loops for all spatial separations of the two quarks
    x_t = np.zeros(d, dtype=np.int32)
    x_t_a = np.zeros(d, dtype=np.int32)
    x_t[0] = width_t
    x_t_a[0] = width_t_a

    possible_steps = get_non_decreasing_sequences(d - 1, N - 1)
    accepted_steps = np.zeros_like(possible_steps)
    num_loops = 0
    for i in range(possible_steps.shape[0]):
        if 0 < np.sum(possible_steps[i] ** 2) < max_r**2:
            accepted_steps[num_loops] = possible_steps[i]
            num_loops += 1

    loops = np.zeros((num_loops * 2, max_length_loop), dtype=np.int32)

    for i in range(num_loops):
        x = accepted_steps[i]
        for j in range(d - 1):
            x_t[j + 1] = x[j]
            x_t_a[j + 1] = x[j]
        steps_t = get_nonplanar_steps(x_t)
        steps_t_a = get_nonplanar_steps(x_t_a)

        for j in range(steps_t.shape[0]):
            loops[i, j] = steps_t[j]
        for j in range(steps_t_a.shape[0]):
            loops[i + num_loops, j] = steps_t_a[j]
        print(loops[i])
        print(loops[i + num_loops])

    # compute path integral averages for all loops
    results = compute_path_integral_average(
        links, loops, N_cf, N_cor, hits, thermalization_its, N_copies, bin_size, beta, random_matrices, u0, improved, rotate_time=False
    )

    # Bootstrap
    V_bootstrap = np.zeros((N_copies, num_loops), dtype=np.float64)
    for i in range(N_copies):
        for j in range(num_loops):
            V_bootstrap[i, j] = np.log(np.abs(results[i, j] / results[i, j + num_loops]))

    # [0]: r2, [1]: V, [2]: err
    return_data = np.zeros((3, num_loops), dtype=np.float64)
    for i in range(num_loops):
        x = accepted_steps[i]
        r = np.sqrt(np.sum(x**2))
        V = np.sum(V_bootstrap[:, i]) / N_copies
        err = np.sqrt(np.sum((V_bootstrap[:, i] - V) ** 2) / N_copies)
        return_data[0, i] = r
        return_data[1, i] = V
        return_data[2, i] = err

    return return_data<|MERGE_RESOLUTION|>--- conflicted
+++ resolved
@@ -3,29 +3,8 @@
 """
 
 import numpy as np
-<<<<<<< HEAD
 from numba import njit
 from .combinatorics import *
-=======
-from numba import njit, prange
-
-
-@njit
-def factorial(n):
-    """
-    Computes the factorial of a given integer.
-
-    Args:
-        n (int): The integer for which the factorial is to be computed.
-
-    Returns:
-        int: The factorial of the given integer.
-    """
-    f = 1
-    for i in range(1, n + 1):
-        f *= i
-    return f
->>>>>>> 54e6fe75
 
 
 @njit
@@ -449,16 +428,13 @@
 
 
 @njit
-<<<<<<< HEAD
 def generate_wilson_samples(links, loops, N_cf, N_cor, hits, thermalization_its, bin_size, beta, random_matrices, u0, improved, rotate_time=True):
-=======
-def generate_wilson_samples(links, steps, N_cf, N_cor, hits, thermalization_its, bin_size, beta, random_matrices, u0, improved):
     """
     Computes the metropolis algorithm to calculate Wilson loop average and its error.
 
     Args:
         links(numpy.ndarray[complex, N^d, d, 3, 3]): the lattice links.
-        steps(numpy.ndarray[int, n, d]): the steps to be taken.
+        loops(numpy.ndarray[int, n, d]): the list of loops to compute.
         N_cf(int): the total number of samples contributing to be saved during the process for computing the path integral average.
         N_cor(int): the number of path updates before picking each sample.
         hits(int): the number of updates.
@@ -468,11 +444,11 @@
         random_matrices(numpy.ndarray[complex, N * 2, 3, 3]): the set of random matrices.
         u0(float): the u0 parameter that enters in the calculation of the Wilson action.
         improved(bool): whether to use the improved Gamma matrix or not.
+        rotate_time(bool): whether or not to rotate time dimension when exploiting rotational symmetry of the lattice (if spatial directions have been smeared, set this to False).
 
     Returns:
         numpy.ndarray[float, N_bins, steps.shape[0]]: the matrix of Wilson loop samples.
     """
->>>>>>> 54e6fe75
     d = links.shape[1]
     N = np.int32(links.shape[0] ** (1 / d))
     n_loops_to_compute = loops.shape[0]
@@ -526,18 +502,15 @@
 
 
 @njit(parallel=True)
-<<<<<<< HEAD
 def compute_path_integral_average(
     links, loops, N_cf, N_cor, hits, thermalization_its, N_copies, bin_size, beta, random_matrices, u0, improved, rotate_time=True
 ):
-=======
-def compute_path_integral_average(links, steps, N_cf, N_cor, hits, thermalization_its, N_copies, bin_size, beta, random_matrices, u0, improved):
     """
     Computes the metropolis algorithm to calculate Wilson loop average and its error; if N_copies is greater than one than it uses bootstrap procedure.
 
     Args:
         links(numpy.ndarray[complex, N^d, d, 3, 3]): the lattice links.
-        steps(numpy.ndarray[int, n, d]): the steps to be taken.
+        loops(numpy.ndarray[int, n, d]): the list of loops to compute.
         N_cf(int): the total number of samples contributing to be saved during the process for computing the path integral average.
         N_cor(int): the number of path updates before picking each sample.
         hits(int): the number of updates.
@@ -548,13 +521,12 @@
         random_matrices(numpy.ndarray[complex, N * 2, 3, 3]): the set of random matrices.
         u0(float): the u0 parameter that enters in the calculation of the Wilson action.
         improved(bool): whether to use the improved Gamma matrix or not.
-
+        rotate_time(bool): whether or not to rotate time dimension when exploiting rotational symmetry of the lattice (if spatial directions have been smeared, set this to False).
     Returns:
         float: average of the Wilson loops.
         float: error of the average of the Wilson loops.
     """
 
->>>>>>> 54e6fe75
     d = links.shape[1]
     N = np.int32(links.shape[0] ** (1 / d))
 
@@ -659,7 +631,6 @@
 
 
 @njit
-<<<<<<< HEAD
 def gram_schmidt_unitary_projection(U):
     # Orthogonalize the first and second row using Gram-Schmidt
     U[0] = U[0] / np.sqrt(np.sum(np.abs(U[0]) ** 2))
@@ -687,25 +658,6 @@
 def smear_matrix(old_links, new_links, x, mu, u0, eps):
     d = old_links.shape[1]
     N = np.int32(old_links.shape[0] ** (1 / d))
-=======
-def smear_matrix(links, x, mu, u0, eps, n):
-    """
-    Calcuate the smears a matrix at a given node and direction.
-
-    Args:
-        links(numpy.ndarray[complex, N^d, d, 3, 3]): the lattice links.
-        x(numpy.ndarray[int, d]): the multi-index of the node.
-        mu(int): the direction.
-        u0(float): the u0 parameter that enters in the calculation of the Wilson action.
-        eps(float): the epsilon parameter for the calculation of the smeared matrix.
-        n(int): the number of updates.
-
-    Returns:
-        numpy.ndarray[complex, 3, 3]: the smeared matrix
-    """
-    d = links.shape[1]
-    N = np.int32(links.shape[0] ** (1 / d))
->>>>>>> 54e6fe75
     i = encode_index(x, N, d)
 
     # Get the original link from the old links (not yet smeared)
@@ -754,11 +706,8 @@
     return new_links
 
 
-<<<<<<< HEAD
-=======
 # perchè c'è una funzione dentro una funzione??(i punti interrogativi me li ha suggeriti copilot)
 @njit(parallel=True)
->>>>>>> 54e6fe75
 def compute_static_quark_potential(
     N,
     d,
